/*
 * Copyright (c) 2013-2014, Centre for Genomic Regulation (CRG).
 * Copyright (c) 2013-2014, Paolo Di Tommaso and the respective authors.
 *
 *   This file is part of 'Nextflow'.
 *
 *   Nextflow is free software: you can redistribute it and/or modify
 *   it under the terms of the GNU General Public License as published by
 *   the Free Software Foundation, either version 3 of the License, or
 *   (at your option) any later version.
 *
 *   Nextflow is distributed in the hope that it will be useful,
 *   but WITHOUT ANY WARRANTY; without even the implied warranty of
 *   MERCHANTABILITY or FITNESS FOR A PARTICULAR PURPOSE.  See the
 *   GNU General Public License for more details.
 *
 *   You should have received a copy of the GNU General Public License
 *   along with Nextflow.  If not, see <http://www.gnu.org/licenses/>.
 */

package nextflow.executor
import java.nio.file.Files
import java.nio.file.Paths

import spock.lang.Specification
import test.TestHelper

/**
 *
 * @author Paolo Di Tommaso <paolo.ditommaso@gmail.com>
 */
class BashWrapperBuilderTest extends Specification {

    def 'test change to scratchDir' () {

        setup:
        def builder = [:] as BashWrapperBuilder

        expect:
        builder.changeToScratchDirectory() == null

        when:
        builder.scratch = true
        then:
        builder.changeToScratchDirectory() == 'NXF_SCRATCH=${TMPDIR:-`mktemp -d`} && cd $NXF_SCRATCH'

        when:
        builder.scratch = '$SOME_DIR'
        then:
        builder.changeToScratchDirectory() == 'NXF_SCRATCH=${SOME_DIR:-`mktemp -d`} && cd $NXF_SCRATCH'

        when:
        builder.scratch = '/my/temp'
        then:
        builder.changeToScratchDirectory() == 'NXF_SCRATCH=$(mktemp -d -p /my/temp) && cd $NXF_SCRATCH'

        when:
        builder.scratch = '/my/temp'
        then:
        builder.changeToScratchDirectory() == 'NXF_SCRATCH=$(mktemp -d -p /my/temp) && cd $NXF_SCRATCH'

    }


    def 'test map constructor'() {

        when:
        def wrapper = new BashWrapperBuilder(
                input: 'alpha',
                scratch: '$var_x',
                workDir: Paths.get('a'),
                targetDir: Paths.get('b'),
                container: 'docker_x',
                environment: [a:1, b:2],
                script: 'echo ciao',
                shell: 'bash -e'
        )

        then:
        wrapper.scratch == '$var_x'
        wrapper.input == 'alpha'
        wrapper.workDir == Paths.get('a')
        wrapper.targetDir == Paths.get('b')
        wrapper.dockerImage == 'docker_x'
        wrapper.environment ==  [a:1, b:2]
        wrapper.script ==  'echo ciao'
        wrapper.shell == 'bash -e'
    }


    def 'test bash wrapper' () {

        given:
        def folder = Files.createTempDirectory('test')

        /*
         * simple bash run
         */
        when:
        def bash = new BashWrapperBuilder(workDir: folder, script: 'echo Hello world!', headerScript: '#BSUB -x 1\n#BSUB -y 2')
        bash.build()

        then:
        Files.exists(folder.resolve('.command.sh'))
        Files.exists(folder.resolve('.command.run'))

        folder.resolve('.command.sh').text ==
                '''
                #!/bin/bash -ue
                echo Hello world!
                '''
                .stripIndent().leftTrim()


        folder.resolve('.command.run').text ==
                """
                #!/bin/bash -ue
                #BSUB -x 1
                #BSUB -y 2
                nxf_kill() {
                    declare -a ALL_CHILD
                    while read P PP;do
                        ALL_CHILD[\$PP]+=" \$P"
                    done < <(ps -e -o pid= -o ppid=)

                    walk() {
                        [[ \$1 != \$\$ ]] && kill \$1 2>/dev/null || true
                        for i in \${ALL_CHILD[\$1]:=}; do walk \$i; done
                    }

                    walk \$1
                }

                on_exit() {
                  exit_status=\${ret:=\$?}
                  printf \$exit_status > ${folder}/.exitcode
                  exit \$exit_status
                }

                on_term() {
                    set +e
                    [[ "\$pid" ]] && nxf_kill \$pid
                }

                trap on_exit EXIT
                trap on_term TERM INT USR1 USR2

                touch ${folder}/.command.begin
                [ -f ${folder}/.command.env ] && source ${folder}/.command.env

                set +e
                (
                /bin/bash -ue ${folder}/.command.sh &> .command.out
                ) &
                pid=\$!
                wait \$pid || ret=\$?
                """
                .stripIndent().leftTrim()


        cleanup:
        folder?.deleteDir()
    }


    def 'test bash wrapper with trace'() {

        given:
        def folder = Files.createTempDirectory('test')

        /*
         * simple bash run
         */
        when:
        def bash = new BashWrapperBuilder(workDir: folder, script: 'echo Hello world!', statsEnabled: true)
        bash.build()

        then:
        Files.exists(folder.resolve('.command.sh'))
        Files.exists(folder.resolve('.command.run'))

        folder.resolve('.command.sh').text ==
                '''
                #!/bin/bash -ue
                echo Hello world!
                '''
                        .stripIndent().leftTrim()


        folder.resolve('.command.run').text ==
                """
                 #!/bin/bash -ue
                nxf_kill() {
                    declare -a ALL_CHILD
                    while read P PP;do
                        ALL_CHILD[\$PP]+=" \$P"
                    done < <(ps -e -o pid= -o ppid=)

                    walk() {
                        [[ \$1 != \$\$ ]] && kill \$1 2>/dev/null || true
                        for i in \${ALL_CHILD[\$1]:=}; do walk \$i; done
                    }

                    walk \$1
                }

                on_exit() {
                  exit_status=\${ret:=\$?}
                  printf \$exit_status > ${folder}/.exitcode
                  exit \$exit_status
                }

                on_term() {
                    set +e
                    [[ "\$pid" ]] && nxf_kill \$pid
                }

                trap on_exit EXIT
                trap on_term TERM INT USR1 USR2

                touch ${folder}/.command.begin
                [ -f ${folder}/.command.env ] && source ${folder}/.command.env

                set +e
                (
                /bin/bash -ue ${folder}/.command.run.1
                ) &
                pid=\$!
                wait \$pid || ret=\$?
                """
                        .stripIndent().leftTrim()


        cleanup:
        folder?.deleteDir()
    }

    def 'test bash wrapper with scratch and input'() {

        given:
        def folder = Files.createTempDirectory('test')

        /*
         * simple bash run
         */
        when:
        def bash = new BashWrapperBuilder(workDir: folder, script: 'echo Hello world!', scratch: true, input: 'Ciao ciao')
        bash.build()

        then:
        Files.exists(folder.resolve('.command.sh'))
        Files.exists(folder.resolve('.command.run'))
        Files.exists(folder.resolve('.command.in'))

        folder.resolve('.command.in').text == 'Ciao ciao'

        folder.resolve('.command.sh').text ==
                '''
                #!/bin/bash -ue
                echo Hello world!
                '''
                        .stripIndent().leftTrim()


        folder.resolve('.command.run').text ==
                """
                 #!/bin/bash -ue
                nxf_kill() {
                    declare -a ALL_CHILD
                    while read P PP;do
                        ALL_CHILD[\$PP]+=" \$P"
                    done < <(ps -e -o pid= -o ppid=)

                    walk() {
                        [[ \$1 != \$\$ ]] && kill \$1 2>/dev/null || true
                        for i in \${ALL_CHILD[\$1]:=}; do walk \$i; done
                    }

                    walk \$1
                }

                on_exit() {
                  exit_status=\${ret:=\$?}
                  printf \$exit_status > ${folder}/.exitcode
                  exit \$exit_status
                }

                on_term() {
                    set +e
                    [[ "\$pid" ]] && nxf_kill \$pid
                }

                trap on_exit EXIT
                trap on_term TERM INT USR1 USR2

                touch ${folder}/.command.begin
                [ -f ${folder}/.command.env ] && source ${folder}/.command.env
                NXF_SCRATCH=\${TMPDIR:-`mktemp -d`} && cd \$NXF_SCRATCH

                set +e
                (
                /bin/bash -ue ${folder}/.command.sh < ${folder}/.command.in &> .command.out
                ) &
                pid=\$!
                wait \$pid || ret=\$?
                cp .command.out ${folder} || true
                """
                        .stripIndent().leftTrim()


        cleanup:
        folder?.deleteDir()
    }

    def 'test bash wrapper with scratch and input and stats'() {

        given:
        def folder = Files.createTempDirectory('test')

        /*
         * simple bash run
         */
        when:
        def bash = new BashWrapperBuilder(
                workDir: folder,
                script: 'echo Hello world!',
                scratch: true,
                input: 'data xyz',
                statsEnabled: true
        )
        bash.build()

        then:
        Files.exists(folder.resolve('.command.sh'))
        Files.exists(folder.resolve('.command.run'))
        Files.exists(folder.resolve('.command.in'))
        Files.exists(folder.resolve('.command.run.1'))

        /*
         * data input file
         */
        folder.resolve('.command.in').text == 'data xyz'

        /*
         * the user scritp  file
         */
        folder.resolve('.command.sh').text ==
                '''
                #!/bin/bash -ue
                echo Hello world!
                '''
                        .stripIndent().leftTrim()


        /*
         * the main script launcher
         */
        folder.resolve('.command.run').text ==
                """
                #!/bin/bash -ue
                nxf_kill() {
                    declare -a ALL_CHILD
                    while read P PP;do
                        ALL_CHILD[\$PP]+=" \$P"
                    done < <(ps -e -o pid= -o ppid=)

                    walk() {
                        [[ \$1 != \$\$ ]] && kill \$1 2>/dev/null || true
                        for i in \${ALL_CHILD[\$1]:=}; do walk \$i; done
                    }

                    walk \$1
                }

                on_exit() {
                  exit_status=\${ret:=\$?}
                  printf \$exit_status > ${folder}/.exitcode
                  exit \$exit_status
                }

                on_term() {
                    set +e
                    [[ "\$pid" ]] && nxf_kill \$pid
                }

                trap on_exit EXIT
                trap on_term TERM INT USR1 USR2

                touch ${folder}/.command.begin
                [ -f ${folder}/.command.env ] && source ${folder}/.command.env
                NXF_SCRATCH=\${TMPDIR:-`mktemp -d`} && cd \$NXF_SCRATCH

                set +e
                (
                /bin/bash -ue ${folder}/.command.run.1
                ) &
                pid=\$!
                wait \$pid || ret=\$?
                cp .command.out ${folder} || true
                cp .command.trace ${folder} || true
                """
                        .stripIndent().leftTrim()

        folder.resolve('.command.run.1').text ==
            """
            #!/bin/bash -ue
            nxf_tree() {
                declare -a ALL_CHILD
                while read P PP;do
                    ALL_CHILD[\$PP]+=" \$P"
                done < <(ps -e -o pid= -o ppid=)

                stat() {
                    local x_ps=\$(ps -o pid=,state=,pcpu=,pmem=,vsz=,rss= \$1)
                    local x_io=\$(cat /proc/\$1/io 2> /dev/null | sed 's/^.*:\\s*//' | tr '\\n' ' ')
                    local x_vm=\$(cat /proc/\$1/status 2> /dev/null | egrep 'VmPeak|VmHWM' | sed 's/^.*:\\s*//' | sed 's/[\\sa-zA-Z]*\$//' | tr '\\n' ' ')
                    [[ ! \$x_ps ]] && return 0

                    printf "\$x_ps"
                    if [[ \$x_vm ]]; then printf " \$x_vm"; else printf " 0 0"; fi
                    if [[ \$x_io ]]; then printf " \$x_io"; fi
                    printf "\\n"
                }

                walk() {
                    stat \$1
                    for i in \${ALL_CHILD[\$1]:=}; do walk \$i; done
                }

                walk \$1
            }

            nxf_pstat() {
                local data=\$(nxf_tree \$1)
                local tot=''
                if [[ "\$data" ]]; then
                  tot=\$(awk '{ t3+=(\$3*10); t4+=(\$4*10); t5+=\$5; t6+=\$6; t7+=\$7; t8+=\$8; t9+=\$9; t10+=\$10; t11+=\$11; t12+=\$12; t13+=\$13; t14+=\$14 } END { print NR,"0",t3,t4,t5,t6,t7,t8,t9,t10,t11,t12,t13,t14 }' <<< "\$data")
                  printf "\$tot\\n"
                fi
            }

            nxf_sleep() {
              if [[ \$1 < 0 ]]; then sleep 5;
              elif [[ \$1 < 10 ]]; then sleep 0.1;
              elif [[ \$1 < 130 ]]; then sleep 1;
              else sleep 5; fi
            }

            nxf_date() {
                case `uname` in
                    Darwin) if hash gdate 2>/dev/null; then echo 'gdate +%s%3N'; else echo 'date +%s000'; fi;;
                    *) echo 'date +%s%3N';;
                esac
            }

            NXF_DATE=\$(nxf_date)

            nxf_trace() {
              local pid=\$1; local trg=\$2;
              local tot;
              local count=0;
              declare -a max=(); for i in {0..13}; do max[i]=0; done
              while [[ true ]]; do
                tot=\$(nxf_pstat \$pid)
                [[ ! \$tot ]] && break
                IFS=' ' read -a val <<< "\$tot"; unset IFS
                for i in {0..13}; do
                  [ \${val[i]} -gt \${max[i]} ] && max[i]=\${val[i]}
                done
                echo "pid state %cpu %mem vmem rss peak_vmem peak_rss rchar wchar syscr syscw read_bytes write_bytes" > \$trg
                echo "\${max[@]}" >> \$trg
                nxf_sleep \$count
                count=\$((count+1))
              done
            }


            trap 'exit \${ret:=\$?}' EXIT
            start_millis=\$(\$NXF_DATE)
            (
            /bin/bash -ue ${folder}/.command.sh < ${folder}/.command.in &> .command.out
            ) &
            pid=\$!
            nxf_trace "\$pid" .command.trace &
            mon=\$!
            wait \$pid
            ret=\$?
            end_millis=\$(\$NXF_DATE)
            kill \$mon || wait \$mon
            [ -f .command.trace ] && echo \$((end_millis-start_millis)) >> .command.trace
            """
                    .stripIndent().leftTrim()

        cleanup:
        folder?.deleteDir()
    }

    /**
     * test running with Docker executed as 'sudo'
     */
    def 'test bash wrapper with docker' () {

        given:
        def folder = Files.createTempDirectory('test')

        /*
         * bash run through docker
         */
        when:
        def bash = new BashWrapperBuilder(
                name: 'xyz',
                workDir: folder,
                script: 'echo Hello world!',
                container: 'busybox',
                dockerMount: Paths.get('/some/path'),
                dockerConfig: [temp: 'auto', sudo: true, enabled: true] )
        bash.build()

        then:
        Files.exists(folder.resolve('.command.sh'))
        Files.exists(folder.resolve('.command.run'))

        folder.resolve('.command.sh').text ==
                '''
                #!/bin/bash -ue
                echo Hello world!
                '''
                        .stripIndent().leftTrim()


        folder.resolve('.command.run').text ==
                """
                #!/bin/bash -ue
                nxf_kill() {
                    declare -a ALL_CHILD
                    while read P PP;do
                        ALL_CHILD[\$PP]+=" \$P"
                    done < <(ps -e -o pid= -o ppid=)

                    walk() {
                        [[ \$1 != \$\$ ]] && kill \$1 2>/dev/null || true
                        for i in \${ALL_CHILD[\$1]:=}; do walk \$i; done
                    }

                    walk \$1
                }

                on_exit() {
                  exit_status=\${ret:=\$?}
                  printf \$exit_status > ${folder}/.exitcode
                  exit \$exit_status
                }

                on_term() {
                    set +e
                    sudo docker kill xyz
                }

                trap on_exit EXIT
                trap on_term TERM INT USR1 USR2

                touch ${folder}/.command.begin

                set +e
                (
                sudo docker run -i -v \$(mktemp -d):/tmp -v /some/path:/some/path -v \$PWD:\$PWD -w \$PWD --name xyz busybox /bin/bash -ue ${folder}/.command.sh &> .command.out
                ) &
                pid=\$!
                wait \$pid || ret=\$?
                sudo docker rm xyz &>/dev/null &
                """
                        .stripIndent().leftTrim()


        cleanup:
        folder?.deleteDir()
    }

    def 'test bash wrapper with docker 2'() {

        given:
        def folder = Files.createTempDirectory('test')

        /*
         * bash run through docker
         */
        when:
        def bash = new BashWrapperBuilder(
                name: 'xyz',
                workDir: folder,
                script: 'echo Hello world!',
                container: 'busybox',
                dockerMount: Paths.get('/some/path'),
                dockerConfig: [temp: 'auto', enabled: true] )
        bash.build()

        then:
        Files.exists(folder.resolve('.command.sh'))
        Files.exists(folder.resolve('.command.run'))

        folder.resolve('.command.sh').text ==
                '''
                #!/bin/bash -ue
                echo Hello world!
                '''
                        .stripIndent().leftTrim()


        folder.resolve('.command.run').text ==
                """
                #!/bin/bash -ue
                nxf_kill() {
                    declare -a ALL_CHILD
                    while read P PP;do
                        ALL_CHILD[\$PP]+=" \$P"
                    done < <(ps -e -o pid= -o ppid=)

                    walk() {
                        [[ \$1 != \$\$ ]] && kill \$1 2>/dev/null || true
                        for i in \${ALL_CHILD[\$1]:=}; do walk \$i; done
                    }

                    walk \$1
                }

                on_exit() {
                  exit_status=\${ret:=\$?}
                  printf \$exit_status > ${folder}/.exitcode
                  exit \$exit_status
                }

                on_term() {
                    set +e
                    docker kill xyz
                }

                trap on_exit EXIT
                trap on_term TERM INT USR1 USR2

                touch ${folder}/.command.begin

                set +e
                (
                docker run -i -v \$(mktemp -d):/tmp -v /some/path:/some/path -v \$PWD:\$PWD -w \$PWD --name xyz busybox /bin/bash -ue ${folder}/.command.sh &> .command.out
                ) &
                pid=\$!
                wait \$pid || ret=\$?
                docker rm xyz &>/dev/null &
                """
                        .stripIndent().leftTrim()


        cleanup:
        folder?.deleteDir()
    }

    /**
     * Test run in a docker container, without removing it
     */
    def 'test bash wrapper with docker 3'() {

        given:
        def folder = Files.createTempDirectory('test')

        /*
         * bash run through docker
         */
        when:
        def bash = new BashWrapperBuilder(
                name: 'c1',
                workDir: folder,
                script: 'echo Hello world!',
                container: 'ubuntu',
                dockerMount: Paths.get('/some/path'),
                dockerConfig: [temp: 'auto', enabled: true, remove:false] )
        bash.build()

        then:
        Files.exists(folder.resolve('.command.sh'))
        Files.exists(folder.resolve('.command.run'))

        folder.resolve('.command.sh').text ==
                '''
                #!/bin/bash -ue
                echo Hello world!
                '''
                        .stripIndent().leftTrim()


        folder.resolve('.command.run').text ==
                """
                #!/bin/bash -ue
                nxf_kill() {
                    declare -a ALL_CHILD
                    while read P PP;do
                        ALL_CHILD[\$PP]+=" \$P"
                    done < <(ps -e -o pid= -o ppid=)

                    walk() {
                        [[ \$1 != \$\$ ]] && kill \$1 2>/dev/null || true
                        for i in \${ALL_CHILD[\$1]:=}; do walk \$i; done
                    }

                    walk \$1
                }

                on_exit() {
                  exit_status=\${ret:=\$?}
                  printf \$exit_status > ${folder}/.exitcode
                  exit \$exit_status
                }

                on_term() {
                    set +e
                    docker kill c1
                }

                trap on_exit EXIT
                trap on_term TERM INT USR1 USR2

                touch ${folder}/.command.begin

                set +e
                (
                docker run -i -v \$(mktemp -d):/tmp -v /some/path:/some/path -v \$PWD:\$PWD -w \$PWD --name c1 ubuntu /bin/bash -ue ${folder}/.command.sh &> .command.out
                ) &
                pid=\$!
                wait \$pid || ret=\$?
                """
                        .stripIndent().leftTrim()


        cleanup:
        folder?.deleteDir()
    }

    def 'test shell exit function' () {

        def bash

        when:
        bash = [:] as BashWrapperBuilder
        then:
        bash.scriptCleanUp( Paths.get('/my/exit/file'), null ) ==
                    '''
                    nxf_kill() {
                        declare -a ALL_CHILD
                        while read P PP;do
                            ALL_CHILD[$PP]+=" $P"
                        done < <(ps -e -o pid= -o ppid=)

                        walk() {
                            [[ $1 != $$ ]] && kill $1 2>/dev/null || true
                            for i in ${ALL_CHILD[$1]:=}; do walk $i; done
                        }

                        walk $1
                    }

                    on_exit() {
                      exit_status=${ret:=$?}
                      printf $exit_status > /my/exit/file
                      exit $exit_status
                    }

                    on_term() {
                        set +e
                        [[ "$pid" ]] && nxf_kill $pid
                    }

                    trap on_exit EXIT
                    trap on_term TERM INT USR1 USR2
                    '''
                    .stripIndent().leftTrim()


        when:
        bash = [:] as BashWrapperBuilder
        then:
        bash.scriptCleanUp( Paths.get('/my/exit/xxx'), 'docker stop x' ) ==
                '''
                    nxf_kill() {
                        declare -a ALL_CHILD
                        while read P PP;do
                            ALL_CHILD[$PP]+=" $P"
                        done < <(ps -e -o pid= -o ppid=)

                        walk() {
                            [[ $1 != $$ ]] && kill $1 2>/dev/null || true
                            for i in ${ALL_CHILD[$1]:=}; do walk $i; done
                        }

                        walk $1
                    }

                    on_exit() {
                      exit_status=${ret:=$?}
                      printf $exit_status > /my/exit/xxx
                      exit $exit_status
                    }

                    on_term() {
                        set +e
                        docker stop x
                    }

                    trap on_exit EXIT
                    trap on_term TERM INT USR1 USR2
                    '''
                        .stripIndent().leftTrim()

    }

    def 'test environment file' () {

        given:
        def folder

        when:
        folder = TestHelper.createInMemTempDir()
        new BashWrapperBuilder( workDir: folder, environment: [ALPHA:1, GAMMA:2], script: 'Hello world' ) .build()

        then:
        folder.resolve('.command.env').text == '''
                    export ALPHA="1"
                    export GAMMA="2"
                    '''
                    .stripIndent().leftTrim()

        when:
        folder = TestHelper.createInMemTempDir()
        new BashWrapperBuilder( workDir: folder, environment: [DELTA:1, OMEGA:2], script: 'Hello world', moduleNames: ['xx','yy'] ) .build()

        then:
        folder.resolve('.command.env').text == '''
                    module load xx
                    module load yy
                    export DELTA="1"
                    export OMEGA="2"
                    '''
                .stripIndent().leftTrim()

        when:
        folder = TestHelper.createInMemTempDir()
        new BashWrapperBuilder( workDir: folder, script: 'Hello world', moduleNames: ['ciao','mondo'] ) .build()

        then:
        folder.resolve('.command.env').text == '''
                    module load ciao
                    module load mondo
                    '''
                .stripIndent().leftTrim()

    }

<<<<<<< HEAD
=======

    def 'test before/after script' () {

        given:
        def folder = Files.createTempDirectory('test')

        /*
         * bash run through docker
         */
        when:
        def bash = new BashWrapperBuilder(
                name: 'xyz',
                workDir: folder,
                script: 'echo Hello world!',
                beforeScript: "init this",
                afterScript: "cleanup that"
       )
        bash.build()

        then:
        Files.exists(folder.resolve('.command.sh'))
        Files.exists(folder.resolve('.command.run'))

        folder.resolve('.command.sh').text ==
                '''
                #!/bin/bash -ue
                echo Hello world!
                '''
                        .stripIndent().leftTrim()


        folder.resolve('.command.run').text ==
                """
                #!/bin/bash -ue
                nxf_kill() {
                    declare -a ALL_CHILD
                    while read P PP;do
                        ALL_CHILD[\$PP]+=" \$P"
                    done < <(ps -e -o pid= -o ppid=)

                    walk() {
                        [[ \$1 != \$\$ ]] && kill \$1 2>/dev/null || true
                        for i in \${ALL_CHILD[\$1]:=}; do walk \$i; done
                    }

                    walk \$1
                }

                on_exit() {
                  exit_status=\${ret:=\$?}
                  printf \$exit_status > ${folder}/.exitcode
                  exit \$exit_status
                }

                on_term() {
                    set +e
                    [[ "\$pid" ]] && nxf_kill \$pid
                }

                trap on_exit EXIT
                trap on_term TERM INT USR1 USR2

                touch ${folder}/.command.begin
                # user `beforeScript`
                init this
                [ -f ${folder}/.command.env ] && source ${folder}/.command.env

                set +e
                (
                /bin/bash -ue ${folder}/.command.sh &> .command.out
                ) &
                pid=\$!
                wait \$pid || ret=\$?
                # user `afterScript`
                cleanup that
                """
                        .stripIndent().leftTrim()


        cleanup:
        folder?.deleteDir()


    }

>>>>>>> 5a8947ba
}<|MERGE_RESOLUTION|>--- conflicted
+++ resolved
@@ -853,8 +853,6 @@
 
     }
 
-<<<<<<< HEAD
-=======
 
     def 'test before/after script' () {
 
@@ -940,5 +938,4 @@
 
     }
 
->>>>>>> 5a8947ba
 }